name: Claude Code Review

on:
  pull_request:
    types: [opened, synchronize]
    # Optional: Only run on specific file changes
    # paths:
    #   - "src/**/*.ts"
    #   - "src/**/*.tsx"
    #   - "src/**/*.js"
    #   - "src/**/*.jsx"

jobs:
  claude-review:
    # Optional: Filter by PR author
    # if: |
    #   github.event.pull_request.user.login == 'external-contributor' ||
    #   github.event.pull_request.user.login == 'new-developer' ||
    #   github.event.pull_request.author_association == 'FIRST_TIME_CONTRIBUTOR'

    runs-on: ubuntu-latest
    permissions:
      contents: read
      pull-requests: read
      issues: read
      id-token: write

    steps:
      - name: Checkout repository
<<<<<<< HEAD
        uses: actions/checkout@34e114876b0b11c390a56381ad16ebd13914f8d5 # v4
=======
        uses: actions/checkout@8e8c483db84b4bee98b60c0593521ed34d9990e8 # v6
>>>>>>> f2031e29
        with:
          fetch-depth: 1

      - name: Run Claude Code Review
        id: claude-review
        uses: anthropics/claude-code-action@6337623ebba10cf8c8214b507993f8062fd4ccfb # v1
        with:
          claude_code_oauth_token: ${{ secrets.CLAUDE_CODE_OAUTH_TOKEN }}
          prompt: |
            REPO: ${{ github.repository }}
            PR NUMBER: ${{ github.event.pull_request.number }}

            Please review this pull request and provide feedback on:
            - Code quality and best practices
            - Potential bugs or issues
            - Performance considerations
            - Security concerns
            - Test coverage

            Use the repository's CLAUDE.md for guidance on style and conventions. Be constructive and helpful in your feedback.

            Use `gh pr comment` with your Bash tool to leave your review as a comment on the PR.

          # See https://github.com/anthropics/claude-code-action/blob/main/docs/usage.md
          # or https://code.claude.com/docs/en/cli-reference for available options
          claude_args: '--allowed-tools "Bash(gh issue view:*),Bash(gh search:*),Bash(gh issue list:*),Bash(gh pr comment:*),Bash(gh pr diff:*),Bash(gh pr view:*),Bash(gh pr list:*)"'
<|MERGE_RESOLUTION|>--- conflicted
+++ resolved
@@ -27,11 +27,7 @@
 
     steps:
       - name: Checkout repository
-<<<<<<< HEAD
-        uses: actions/checkout@34e114876b0b11c390a56381ad16ebd13914f8d5 # v4
-=======
         uses: actions/checkout@8e8c483db84b4bee98b60c0593521ed34d9990e8 # v6
->>>>>>> f2031e29
         with:
           fetch-depth: 1
 
